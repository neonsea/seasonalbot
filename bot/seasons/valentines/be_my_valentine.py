import logging
import random
import typing
from json import load
from pathlib import Path

import discord
from discord.ext import commands
from discord.ext.commands.cooldowns import BucketType

from bot.constants import Client, Colours, Lovefest

log = logging.getLogger(__name__)

HEART_EMOJIS = [":heart:", ":gift_heart:", ":revolving_hearts:", ":sparkling_heart:", ":two_hearts:"]


<<<<<<< HEAD
class BeMyValentine:
    """A cog that sends Valentines to other users."""
=======
class BeMyValentine(commands.Cog):
    """
    A cog that sends valentines to other users !
    """
>>>>>>> c971c282

    def __init__(self, bot):
        self.bot = bot
        self.valentines = self.load_json()

    @staticmethod
    def load_json():
        """Load Valentines messages from the static resources."""

        p = Path('bot', 'resources', 'valentines', 'bemyvalentine_valentines.json')
        with p.open() as json_data:
            valentines = load(json_data)
            return valentines

    @commands.group(name="lovefest", invoke_without_command=True)
    async def lovefest_role(self, ctx):
        """
        Subscribe or unsubscribe from the lovefest role.

        The lovefest role makes you eligible to receive anonymous valentines from other users.

        1) use the command \".lovefest sub\" to get the lovefest role.
        2) use the command \".lovefest unsub\" to get rid of the lovefest role.
        """

        await ctx.invoke(self.bot.get_command("help"), "lovefest")

    @lovefest_role.command(name="sub")
    async def add_role(self, ctx):
        """Adds the lovefest role."""

        user = ctx.author
        role = discord.utils.get(ctx.guild.roles, id=Lovefest.role_id)
        if Lovefest.role_id not in [role.id for role in ctx.message.author.roles]:
            await user.add_roles(role)
            await ctx.send("The Lovefest role has been added !")
        else:
            await ctx.send("You already have the role !")

    @lovefest_role.command(name="unsub")
    async def remove_role(self, ctx):
        """Removes the lovefest role."""

        user = ctx.author
        role = discord.utils.get(ctx.guild.roles, id=Lovefest.role_id)
        if Lovefest.role_id not in [role.id for role in ctx.message.author.roles]:
            await ctx.send("You dont have the lovefest role.")
        else:
            await user.remove_roles(role)
            await ctx.send("The lovefest role has been successfully removed !")

    @commands.cooldown(1, 1800, BucketType.user)
    @commands.group(name='bemyvalentine', invoke_without_command=True)
    async def send_valentine(self, ctx, user: typing.Optional[discord.Member] = None, *, valentine_type=None):
        """
        Send a valentine to user, if specified, or to a random user with the lovefest role.

        syntax: .bemyvalentine [user](optional) [p/poem/c/compliment/or you can type your own valentine message]
        (optional)

        example: .bemyvalentine (sends valentine as a poem or a compliment to a random user)
        example: .bemyvalentine Iceman#6508 p (sends a poem to Iceman)
        example: .bemyvalentine Iceman Hey I love you, wanna hang around ? (sends the custom message to Iceman)
        NOTE : AVOID TAGGING THE USER MOST OF THE TIMES.JUST TRIM THE '@' when using this command.
        """

        if ctx.guild is None:
            # This command should only be used in the server
            msg = "You are supposed to use this command in the server."
            return await ctx.send(msg)

        if user:
            if Lovefest.role_id not in [role.id for role in user.roles]:
                message = f"You cannot send a valentine to {user} as he/she does not have the lovefest role!"
                return await ctx.send(message)

        if user == ctx.author:
            # Well a user can't valentine himself/herself.
            return await ctx.send("Come on dude, you can't send a valentine to yourself :expressionless:")

        emoji_1, emoji_2 = self.random_emoji()
        lovefest_role = discord.utils.get(ctx.guild.roles, id=Lovefest.role_id)
        channel = self.bot.get_channel(Lovefest.channel_id)
        valentine, title = self.valentine_check(valentine_type)

        if user is None:
            author = ctx.author
            user = self.random_user(author, lovefest_role.members)
            if user is None:
                return await ctx.send("There are no users avilable to whome your valentine can be sent.")

        embed = discord.Embed(
            title=f'{emoji_1} {title} {user.display_name} {emoji_2}',
            description=f'{valentine} \n **{emoji_2}From {ctx.author}{emoji_1}**',
            color=Colours.pink
        )
        await channel.send(user.mention, embed=embed)

    @commands.cooldown(1, 1800, BucketType.user)
    @send_valentine.command(name='secret')
    async def anonymous(self, ctx, user: typing.Optional[discord.Member] = None, *, valentine_type=None):
        """
        Send an anonymous Valentine via DM to to a user, if specified, or to a random with the lovefest role.

        **This command should be DMed to the bot.**

        syntax : .bemyvalentine secret [user](optional) [p/poem/c/compliment/or you can type your own valentine message]
        (optional)

        example : .bemyvalentine secret (sends valentine as a poem or a compliment to a random user in DM making you
        anonymous)
        example : .bemyvalentine secret Iceman#6508 p (sends a poem to Iceman in DM making you anonymous)
        example : .bemyvalentine secret Iceman#6508 Hey I love you, wanna hang around ? (sends the custom message to
        Iceman in DM making you anonymous)
        """

        if ctx.guild is not None:
            # This command is only DM specific
            msg = "You are not supposed to use this command in the server, DM the command to the bot."
            return await ctx.send(msg)

        if user:
            if Lovefest.role_id not in [role.id for role in user.roles]:
                message = f"You cannot send a valentine to {user} as he/she does not have the lovefest role!"
                return await ctx.send(message)

        if user == ctx.author:
            # Well a user cant valentine himself/herself.
            return await ctx.send('Come on dude, you cant send a valentine to yourself :expressionless:')

        guild = self.bot.get_guild(id=Client.guild)
        emoji_1, emoji_2 = self.random_emoji()
        lovefest_role = discord.utils.get(guild.roles, id=Lovefest.role_id)
        valentine, title = self.valentine_check(valentine_type)

        if user is None:
            author = ctx.author
            user = self.random_user(author, lovefest_role.members)
            if user is None:
                return await ctx.send("There are no users avilable to whome your valentine can be sent.")

        embed = discord.Embed(
            title=f'{emoji_1}{title} {user.display_name}{emoji_2}',
            description=f'{valentine} \n **{emoji_2}From anonymous{emoji_1}**',
            color=Colours.pink
        )
        try:
            await user.send(embed=embed)
        except discord.Forbidden:
            await ctx.author.send(f"{user} has DMs disabled, so I couldn't send the message. Sorry!")
        else:
            await ctx.author.send(f"Your message has been sent to {user}")

    def valentine_check(self, valentine_type):
        """Return the appropriate Valentine type & title based on the invoking user's input."""

        if valentine_type is None:
            valentine, title = self.random_valentine()

        elif valentine_type.lower() in ['p', 'poem']:
            valentine = self.valentine_poem()
            title = 'A poem dedicated to'

        elif valentine_type.lower() in ['c', 'compliment']:
            valentine = self.valentine_compliment()
            title = 'A compliment for'

        else:
            # in this case, the user decides to type his own valentine.
            valentine = valentine_type
            title = 'A message for'
        return valentine, title

    @staticmethod
    def random_user(author, members):
        """
        Picks a random member from the list provided in `members`.

        The invoking author is ignored.

        :param author: member who invoked the command
        :param members: list of discord.Member objects
        """

        if author in members:
            members.remove(author)

        return random.choice(members) if members else None

    @staticmethod
    def random_emoji():
        """Return two random emoji from the module-defined constants."""

        EMOJI_1 = random.choice(HEART_EMOJIS)
        EMOJI_2 = random.choice(HEART_EMOJIS)
        return EMOJI_1, EMOJI_2

    def random_valentine(self):
        """Grabs a random poem or a compliment (any message)."""

        valentine_poem = random.choice(self.valentines['valentine_poems'])
        valentine_compliment = random.choice(self.valentines['valentine_compliments'])
        random_valentine = random.choice([valentine_compliment, valentine_poem])
        if random_valentine == valentine_poem:
            title = 'A poem dedicated to'
        else:
            title = 'A compliment for '
        return random_valentine, title

    def valentine_poem(self):
        """Grabs a random poem."""

        valentine_poem = random.choice(self.valentines['valentine_poems'])
        return valentine_poem

    def valentine_compliment(self):
        """Grabs a random compliment."""

        valentine_compliment = random.choice(self.valentines['valentine_compliments'])
        return valentine_compliment


def setup(bot):
    """Be my Valentine Cog load."""

    bot.add_cog(BeMyValentine(bot))
    log.info("BeMyValentine cog loaded")<|MERGE_RESOLUTION|>--- conflicted
+++ resolved
@@ -15,15 +15,8 @@
 HEART_EMOJIS = [":heart:", ":gift_heart:", ":revolving_hearts:", ":sparkling_heart:", ":two_hearts:"]
 
 
-<<<<<<< HEAD
 class BeMyValentine:
-    """A cog that sends Valentines to other users."""
-=======
-class BeMyValentine(commands.Cog):
-    """
-    A cog that sends valentines to other users !
-    """
->>>>>>> c971c282
+    """A cog that sends Valentines to other users!"""
 
     def __init__(self, bot):
         self.bot = bot
